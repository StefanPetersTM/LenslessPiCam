--- conflicted
+++ resolved
@@ -1,6 +1,6 @@
 # LenslessPiCam: A Hardware and Software Platform for Lensless Computational Imaging with a Raspberry Pi
 
-![Example PSF, raw data, and reconstruction.](scripts/example_reconstruction.png)
+![Example PSF, raw data, and reconstruction.](scripts/recon/example.png)
 
 - [Setup](#setup).
 - [Data for examples](#data).
@@ -10,11 +10,6 @@
 - [Remote display](#display).
 - [Collecting MNIST](#mnist).
 
-<<<<<<< HEAD
-![Example PSF, raw data, and reconstruction.](scripts/recon/example.png)
-
-=======
->>>>>>> de740f4e
 This package provides functionalities to perform imaging with a lensless camera.
 We make use of a low-cost implementation of the DiffuserCam [[1]](#1) where we
 use a piece of tape instead of the lens and the [Raspberry Pi HQ camera sensor](https://www.raspberrypi.com/products/raspberry-pi-high-quality-camera)

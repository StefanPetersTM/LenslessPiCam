from lensless.recon import ReconstructionAlgorithm
import inspect
import numpy as np
from typing import Optional
from lensless.rfft_convolve import RealFFTConvolve2D as Convolver

import pycsou.abc as pyca
import pycsou.operator.func as func
import pycsou.opt.solver as solver
import pycsou.opt.stop as stop
import pycsou.runtime as pycrt
import pycsou.util as pycu
import pycsou.util.ptype as pyct


class APGDPriors:
    """
    Priors (compatible with Pycsou) for APGD.

    """

    L2 = "l2"
    NONNEG = "nonneg"
    L1 = "l1"

    @staticmethod
    def all_values():
        vals = []
        for i in inspect.getmembers(APGDPriors):
            # remove private and protected functions, and this function
            if not i[0].startswith("_") and not callable(i[1]):
                vals.append(i[1])
        return vals


class RealFFTConvolve2D(pyca.LinOp):
    def __init__(
        self, filter: pyct.NDArray, dtype: Optional[type] = None, norm: str = "ortho", **kwargs
    ):
        """
        Linear operator that performs convolution in Fourier domain, and assumes
        real-valued signals.

        Parameters
        ----------
        filter :py:class:`~numpy.ndarray`
            2D filter to use. Must be of shape (height, width, channels) even if
            only one channel.
        dtype : float32 or float64
            Data type to use for optimization.
        norm : str
            Normalization to use for convolution. See :py:class:`~lensless.rfft_convolve.RealFFTConvolve2D`
        """

        assert len(filter.shape) == 3
        self._filter_shape = np.array(filter.shape)
        self._convolver = Convolver(filter, dtype=dtype, norm=norm)

        shape = (int(np.prod(self._filter_shape)), int(np.prod(self._filter_shape)))
        super(RealFFTConvolve2D, self).__init__(shape=shape)

    @pycrt.enforce_precision(i="x")
    @pycu.vectorize(i="x")
    def apply(self, x: pyct.NDArray) -> pyct.NDArray:
        y = self._convolver.convolve(np.reshape(x, self._filter_shape))
        return y.ravel()

    @pycrt.enforce_precision(i="y")
    @pycu.vectorize(i="y")
    def adjoint(self, y: pyct.NDArray) -> pyct.NDArray:
        x = self._convolver.deconvolve(np.reshape(y, self._filter_shape))
        return x.ravel()


class APGD(ReconstructionAlgorithm):
    def __init__(
        self,
        psf,
        max_iter=500,
        dtype=np.float32,
        diff_penalty=None,
        prox_penalty=APGDPriors.NONNEG,
        acceleration=True,
        diff_lambda=0.001,
        prox_lambda=0.001,
        disp=100,
        rel_error=1e-6,
        lipschitz_tight=True,
        lipschitz_tol=1.0,
        **kwargs
    ):
        """
        Wrapper for `Pycsou's APGD <https://matthieumeo.github.io/pycsou/html/api/algorithms/pycsou.opt.proxalgs.html?highlight=apgd#pycsou.opt.proxalgs.AcceleratedProximalGradientDescent>`__
        (accelerated proximal gradient descent) applied to lensless imaging.

        Parameters
        ----------
        psf : :py:class:`~numpy.ndarray`
            PSF that models forward propagation.
        max_iter : int, optional
            Maximal number of iterations.
        dtype : float32 or float64
            Data type to use for optimization.
        diff_penalty : None or str or :py:class:`~pycsou.core.functional.DifferentiableFunctional`
            Differentiable functional to serve as prior / regularization term.
            Default is None. See `Pycsou documentation <https://matthieumeo.github.io/pycsou/html/api/functionals/pycsou.func.penalty.html?highlight=penalty#module-pycsou.func.penalty>`__
            for available penalties.
        prox_penalty : None or str or :py:class:`~pycsou.core.functional.ProximableFunctional`
            Proximal functional to serve as prior / regularization term. Default
            is non-negative prior. See `Pycsou documentation <https://matthieumeo.github.io/pycsou/html/api/functionals/pycsou.func.penalty.html?highlight=penalty#module-pycsou.func.penalty>`__
            for available penalties.
        acceleration : bool, optional
            Whether to use acceleration or not. Default is True.
        diff_lambda : float
            Weight of differentiable penalty.
        prox_lambda : float
            Weight of proximal penalty.
        disp : int, optional
            Display frequency. Default is 100.
        rel_error : float, optional
            Relative error to stop optimization. Default is 1e-6.
        lipschitz_tight : bool, optional
            Whether to use tight Lipschitz constant or not. Default is True.
        lipschitz_tol : float, optional
            Tolerance to compute Lipschitz constant. Default is 1.
        """

        # PSF and data are the same size / shape
        self._original_shape = psf.shape
        self._original_size = psf.size

        self._apgd = None
        self._gen = None

<<<<<<< HEAD
        super(APGD, self).__init__(psf, dtype, max_iter=max_iter, **kwargs)
=======
        super(APGD, self).__init__(psf, dtype)

        self._stop_crit = stop.RelError(eps=rel_error) | stop.MaxIter(max_iter)
        self._disp = disp
>>>>>>> ad9b98f3

        # Convolution operator
        self._H = RealFFTConvolve2D(self._psf, dtype=dtype)
        self._H.lipschitz(tol=lipschitz_tol, tight=lipschitz_tight)

        # initialize solvers which will be created when data is set
        if diff_penalty is not None:
            if diff_penalty == APGDPriors.L2:
                self._diff_penalty = diff_lambda * func.SquaredL2Norm(dim=self._H.shape[1])
            else:
                assert hasattr(diff_penalty, "jacobianT")
                self._diff_penalty = diff_lambda * diff_penalty(dim=self._H.shape[1])
        else:
            self._diff_penalty = None

        if prox_penalty is not None:
            if prox_penalty == APGDPriors.L1:
                self._prox_penalty = prox_lambda * func.L1Norm(dim=self._H.shape[1])
            elif prox_penalty == APGDPriors.NONNEG:
                self._prox_penalty = prox_lambda * func.PositiveOrthant(dim=self._H.shape[1])
            else:
                try:
                    self._prox_penalty = prox_lambda * prox_penalty(dim=self._H.shape[1])
                except ValueError:
                    print("Unexpected prior.")
        else:
            self._prox_penalty = None

        self._acc = acceleration

    def set_data(self, data):
        """
        For ``APGD``, we use data to initialize problem for Pycsou.

        Parameters
        ----------
        data : :py:class:`~numpy.ndarray`
            Lensless data on which to iterate to recover an estimate of the
             scene. Should match provide PSF, i.e. shape and 2D (grayscale) or
             3D (RGB).

        """
        if not self._is_rgb:
            assert len(data.shape) == 2
            data = data[:, :, np.newaxis]
        assert len(self._psf_shape) == len(data.shape)
        self._data = data

        """ Set up problem """
        # Cost function
        loss = (1 / 2) * func.SquaredL2Norm(dim=self._H.shape[0]).asloss(self._data.ravel())
        F = loss * self._H
        if self._diff_penalty is not None:
            F += self._diff_penalty

        self._apgd = solver.PGD(
            f=F, g=self._prox_penalty, show_progress=False, verbosity=self._disp
        )

        self._apgd.fit(
            x0=np.zeros(F.shape[1]),
            # x0=rng.normal(size=F.dim),
            stop_crit=self._stop_crit,
            track_objective=True,
            mode=pyca.solver.Mode.MANUAL,
            acceleration=self._acc,
        )

    def reset(self):
        self._image_est = np.zeros(self._original_size, dtype=self._dtype)

    def _update(self):
        res = next(self._apgd.steps())
        self._image_est[:] = res["x"]

    def _form_image(self):
        image = self._image_est.reshape(self._original_shape)
        image[image < 0] = 0
        return image<|MERGE_RESOLUTION|>--- conflicted
+++ resolved
@@ -132,14 +132,10 @@
         self._apgd = None
         self._gen = None
 
-<<<<<<< HEAD
         super(APGD, self).__init__(psf, dtype, max_iter=max_iter, **kwargs)
-=======
-        super(APGD, self).__init__(psf, dtype)
 
         self._stop_crit = stop.RelError(eps=rel_error) | stop.MaxIter(max_iter)
         self._disp = disp
->>>>>>> ad9b98f3
 
         # Convolution operator
         self._H = RealFFTConvolve2D(self._psf, dtype=dtype)
